This file keeps track of changes between tagged versions of the Astropy
package template, for the benefit of affiliated package maintainers. It can
be removed in affiliated packages.

The changes below indicate what file the change was made in so that these can
be copied over manually if desired.

1.1.3 (unreleased)
------------------
<<<<<<< HEAD
- Updated the setup.cfg to include the version number. [#129]
=======

- Removed Python 2.6 tests from travis.yml file as astropy 1.2 no longer supports Python 2.6 [#183]
>>>>>>> f353cf8f

1.1.2 (2016-07-02)
------------------

- Updated .travis.yml to show usage of SETUP_XVFB ci-helpers option. [#177]

- Updated astropy-helpers to v1.2. [#180]

- Fixed import of ``configparser`` in ``docs/conf.py``. [#180]

1.1.1 (2016-06-03)
------------------

- Fixed the import of configparser on Python 3.5. [#172]

- Updated ``ez_setup.py`` to the latest version. [#174]

1.1 (2016-06-01)
----------------

- Fixed the import of example_mod.py in __init__.py to work properly on
  Python 3. [#167]

- Fixed the version import in conftest.py to work properly if version.py
  hasn't been generated yet. [#167]

- Switch to using container-based builds on Travis. [#133]

- Entry points are now defined in the ``setup.cfg`` file. [#130]

- Expanded the default .gitignore file. [#146]

- Switch to using ci-helpers on Travis, and add example AppVeyor config file.
  [#140]

- Updated astropy-helpers to v1.1.2. [#147]

- Remove ``adjust_compiler`` from ``setup.py`` (this is now dealt with in
  astropy-helpers). [#154]

- Update ``MANIFEST.in`` to avoid bundling temporary files in astropy-helpers
  when releasing packages. [#154]

- Updated ``ez_setup.py`` to the latest version. [#135]

- Catch ``KeyError`` when setting up custom test headers in ``conftest.py``.
  [#143]

- Update ``.travis.yml`` to include testing with the LTS release of Astropy,
  remove testing against Python 2.6, and update Numpy versions [#148, #168]

- Add an example of how to include data in ``example_subpkg/setup_package.py``.
  [#158]

- Update ReadTheDocs domains. [#166]

- Updated Sphinx Makefile. [#171]

- Updated AppVeyor config to run on Python 2.7 and 3.5. [#170]

In summary, the following files should be updated by affiliated packages:

- ``.gitignore``
- ``MANIFEST.in``
- ``docs/Makefile``
- ``ez_setup.py``
- ``packagename/conftest.py``
- ``setup.py``
- ``setup.cfg`` (if using entry points)

In addition, astropy-helpers should be updated to v1.1.2 and the
``ah_bootstrap.py`` file should be updated to match the version in
``astropy-helpers``.

Finally, the following files have been updated, but don't necessarily need to
be updated since they will likely be heavily customized in affiliated packages:

- ``.travis.yml``
- ``appveyor.yml``

1.0 (2015-05-31)
----------------

- The instructions for the documentation have now been clarified to indicate
  that packages do not *have* to include the documentation in a sub-folder of
  ``docs`` (see updated note in ``docs/index.rst``). [#123]

- Updated ``setup.cfg`` to enable ``doctest_plus`` by default.

- Updated ``.travis.yml`` to:

  - Update apt-get package list

  - Add ``jinja2`` as a dependency to be installed with conda [#114]

  - Drop Python 3.2 testing [#114]

  - Drop Numpy 1.5 testing, and use Numpy 1.9 as a baseline [#114]

- Updated ``MANIFEST.in`` to:

  - Recursively include *.pyx, *.c, and *.pxd files

  - Globally exclude *.pyc and *.o files

  - Include ``CHANGES.rst``

- Update ``docs/conf.py`` to import Sphinx extensions from
  ``astropy_helpers`` instead of ``astropy``. [#119]

- Added 'Powered by Astropy badge' to ``README.rst``. [#112]

- Show how to add and remove packages from pytest header in
  ``packagename/conftest.py``, and show how to show the package version
  instead of the astropy version in the top line.

- Minor documentation change in ``packagename/_astropy_init.py``. [#110]

- Use setuptools entry_points for command line scripts (change in
  ``setup.py``). [#116]

- Updated ``astropy-helpers`` and ``ah_bootstrap.py`` to v1.0.2.

- Remove requires and provides from setup.py. [#128]

0.4.1 (2014-10-22)
------------------

- Changed order of exclusion in MANIFEST.in, excluding *.pyc *after* including
  astropy-template

- Updated astropy-helpers to v0.4.3

0.4 (2014-08-14)
----------------

- Initial tagged version, contains astropy-helpers v0.4.1<|MERGE_RESOLUTION|>--- conflicted
+++ resolved
@@ -7,12 +7,10 @@
 
 1.1.3 (unreleased)
 ------------------
-<<<<<<< HEAD
+
 - Updated the setup.cfg to include the version number. [#129]
-=======
 
 - Removed Python 2.6 tests from travis.yml file as astropy 1.2 no longer supports Python 2.6 [#183]
->>>>>>> f353cf8f
 
 1.1.2 (2016-07-02)
 ------------------
